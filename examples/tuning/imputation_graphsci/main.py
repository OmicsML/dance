--- conflicted
+++ resolved
@@ -66,11 +66,7 @@
         kwargs = {tune_mode: dict(wandb.config)}
         preprocessing_pipeline = pipeline_planer.generate(**kwargs)
         print(f"Pipeline config:\n{preprocessing_pipeline.to_yaml()}")
-<<<<<<< HEAD
         
-=======
-        norm_func = [p for p in preprocessing_pipeline._pipeline if p.type == "normalize"][0].functional  #????
->>>>>>> 6d7a4384
         preprocessing_pipeline(data)
 
         X, X_raw, g, mask = data.get_x(return_type="default")
