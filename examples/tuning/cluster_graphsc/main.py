--- conflicted
+++ resolved
@@ -59,12 +59,7 @@
     file_root_path = Path(args.root_path, args.dataset).resolve()
     logger.info(f"\n files is saved in {file_root_path}")
     pipeline_planer = PipelinePlaner.from_config_file(f"{file_root_path}/{args.tune_mode}_tuning_config.yaml")
-<<<<<<< HEAD
-    os.environ['CUDA_LAUNCH_BLOCKING'] = '1'
-=======
     os.environ["WANDB_AGENT_MAX_INITIAL_FAILURES"] = "2000"
-
->>>>>>> 18430114
     def evaluate_pipeline(tune_mode=args.tune_mode, pipeline_planer=pipeline_planer):
         wandb.init(settings=wandb.Settings(start_method='thread'))
         set_seed(args.seed)
