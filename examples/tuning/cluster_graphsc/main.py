import argparse
import os
import pprint
import sys
from cgi import test
from pathlib import Path

import numpy as np
import torch
<<<<<<< HEAD
=======
import wandb
from sklearn.model_selection import train_test_split
>>>>>>> e863c61d

import wandb
from dance import logger
from dance.datasets.singlemodality import ClusteringDataset
from dance.modules.single_modality.clustering.graphsc import GraphSC
from dance.pipeline import PipelinePlaner, get_step3_yaml, run_step3, save_summary_data
from dance.utils import set_seed

if __name__ == "__main__":
    parser = argparse.ArgumentParser()
    parser.add_argument("-e", "--epochs", default=100, type=int)
    parser.add_argument("-dv", "--device", default="auto")
    # parser.add_argument("-if", "--in_feats", default=50, type=int)
    parser.add_argument("-bs", "--batch_size", default=128, type=int)
    parser.add_argument("-nw", "--normalize_weights", default="log_per_cell", choices=["log_per_cell", "per_cell"])
    parser.add_argument("-ac", "--activation", default="relu", choices=["leaky_relu", "relu", "prelu", "gelu"])
    parser.add_argument("-drop", "--dropout", default=0.1, type=float)
    parser.add_argument("-nf", "--node_features", default="scale", choices=["scale_by_cell", "scale", "none"])
    parser.add_argument("-sev", "--same_edge_values", default=False, action="store_true")
    parser.add_argument("-en", "--edge_norm", default=True, action="store_true")
    parser.add_argument("-hr", "--hidden_relu", default=False, action="store_true")
    parser.add_argument("-hbn", "--hidden_bn", default=False, action="store_true")
    parser.add_argument("-lr", "--learning_rate", type=float, default=1e-5)
    parser.add_argument("-nl", "--n_layers", type=int, default=1, choices=[1, 2])
    parser.add_argument("-agg", "--agg", default="sum", choices=["sum", "mean"])
    parser.add_argument("-hd", "--hidden_dim", type=int, default=200)
    parser.add_argument("-nh", "--n_hidden", type=int, default=1, choices=[0, 1, 2])
    parser.add_argument("-h1", "--hidden_1", type=int, default=300)
    parser.add_argument("-h2", "--hidden_2", type=int, default=0)
    parser.add_argument("-ng", "--nb_genes", type=int, default=3000)
    parser.add_argument("-nr", "--num_run", type=int, default=1)
    parser.add_argument("-nbw", "--num_workers", type=int, default=1)
    parser.add_argument("-eve", "--eval_epoch", action="store_true")
    parser.add_argument("-show", "--show_epoch_ari", action="store_true")
    parser.add_argument("-plot", "--plot", default=False, action="store_true")
    parser.add_argument("-dd", "--data_dir", default="../temp_data", type=str)
    parser.add_argument(
        "-data", "--dataset", default="worm_neuron_cell", choices=[
            "10X_PBMC", "mouse_bladder_cell", "mouse_ES_cell", "worm_neuron_cell", "mouse_kidney_10x",
            "human_ILCS_cell", "mouse_kidney_drop", "mouse_lung_cell", "mouse_kidney_cell", "mouse_kidney_cl2"
        ])
    parser.add_argument("--seed", type=int, default=0, help="Initial seed random, offset for each repeatition")
    parser.add_argument("--cache", action="store_true", help="Cache processed data.")
    parser.add_argument("--tune_mode", default="pipeline_params", choices=["pipeline", "params", "pipeline_params"])
    parser.add_argument("--count", type=int, default=2)
    parser.add_argument("--sweep_id", type=str, default=None)
    parser.add_argument("--summary_file_path", default="results/pipeline/best_test_acc.csv", type=str)
    parser.add_argument("--root_path", default=str(Path(__file__).resolve().parent), type=str)
    args = parser.parse_args()
    aris = []
    logger.info(f"\n{pprint.pformat(vars(args))}")
    file_root_path = Path(args.root_path, args.dataset).resolve()
    logger.info(f"\n files is saved in {file_root_path}")
    pipeline_planer = PipelinePlaner.from_config_file(f"{file_root_path}/{args.tune_mode}_tuning_config.yaml")
    os.environ["WANDB_AGENT_MAX_INITIAL_FAILURES"] = "2000"

    def evaluate_pipeline(tune_mode=args.tune_mode, pipeline_planer=pipeline_planer):
        wandb.init(settings=wandb.Settings(start_method='thread'))
        set_seed(args.seed)

        # Load data and perform necessary preprocessing
        dataloader = ClusteringDataset(args.data_dir, args.dataset)
        data = dataloader.load_data(cache=args.cache)
        # Prepare preprocessing pipeline and apply it to data
        kwargs = {tune_mode: dict(wandb.config)}
        preprocessing_pipeline = pipeline_planer.generate(**kwargs)
        print(f"Pipeline config:\n{preprocessing_pipeline.to_yaml()}")
        preprocessing_pipeline(data)
        total_idx = range(data.shape[0])
        valid_idx, test_idx = train_test_split(total_idx, test_size=0.9, random_state=args.seed)
        graph, y = data.get_train_data()
        n_clusters = len(np.unique(y))

        g = data.data.uns["CellFeatureGraph"]
        in_feats = g.ndata["features"].shape[1]

        # Evaluate model for several runs
        # for run in range(args.num_run):
        # set_seed(args.seed + run)
        model = GraphSC(agg=args.agg, activation=args.activation, in_feats=in_feats, n_hidden=args.n_hidden,
                        hidden_dim=args.hidden_dim, hidden_1=args.hidden_1, hidden_2=args.hidden_2,
                        dropout=args.dropout, n_layers=args.n_layers, hidden_relu=args.hidden_relu,
                        hidden_bn=args.hidden_bn, n_clusters=n_clusters, cluster_method="leiden",
                        num_workers=args.num_workers, device=args.device)
        model.fit(graph, epochs=args.epochs, lr=args.learning_rate, show_epoch_ari=args.show_epoch_ari,
                  eval_epoch=args.eval_epoch)
        valid_score, test_score = model.score(graph, y, valid_idx=valid_idx, test_idx=test_idx)
        wandb.log({"ari": valid_score, "test_ari": test_score})
        wandb.finish()
        del model
        torch.cuda.empty_cache()

    entity, project, sweep_id = pipeline_planer.wandb_sweep_agent(
        evaluate_pipeline, sweep_id=args.sweep_id, count=args.count)  #Score can be recorded for each epoch
    save_summary_data(entity, project, sweep_id, summary_file_path=args.summary_file_path, root_path=file_root_path)
    if args.tune_mode == "pipeline" or args.tune_mode == "pipeline_params":
        get_step3_yaml(result_load_path=f"{args.summary_file_path}", step2_pipeline_planer=pipeline_planer,
                       conf_load_path=f"{Path(args.root_path).resolve().parent}/step3_default_params.yaml",
                       root_path=file_root_path, required_funs=["CellFeatureGraph", "SetConfig"],
                       required_indexes=[sys.maxsize - 1, sys.maxsize], metric="acc")
        if args.tune_mode == "pipeline_params":
            run_step3(file_root_path, evaluate_pipeline, tune_mode="params", step2_pipeline_planer=pipeline_planer)
""" Reproduction information
10X PBMC:
python graphsc.py --dataset 10X_PBMC --dropout 0.5

Mouse ES:
python graphsc.py --dataset mouse_ES_cell

Worm Neuron:
python graphsc.py --dataset worm_neuron_cell

Mouse Bladder:
python graphsc.py --dataset mouse_bladder_cell
"""<|MERGE_RESOLUTION|>--- conflicted
+++ resolved
@@ -7,11 +7,7 @@
 
 import numpy as np
 import torch
-<<<<<<< HEAD
-=======
-import wandb
 from sklearn.model_selection import train_test_split
->>>>>>> e863c61d
 
 import wandb
 from dance import logger
