import argparse

import numpy as np
import pandas as pd
import torch
import torch.utils.data as data_utils
from sklearn import preprocessing

from dance.datasets.multimodality import JointEmbeddingNIPSDataset
from dance.modules.multi_modality.joint_embedding.scmvae import scMVAE
from dance.transforms.preprocess import calculate_log_library_size
from dance.utils import set_seed


def parameter_setting():
    parser = argparse.ArgumentParser(description="Single cell Multi-omics data analysis")

    parser.add_argument("--workdir", "-wk", type=str, default="./new_test", help="work path")
    parser.add_argument("--outdir", "-od", type=str, default="./new_test", help="Output path")

    parser.add_argument("--lr", type=float, default=1E-3, help="Learning rate")
    parser.add_argument("--weight_decay", type=float, default=1e-6, help="weight decay")
    parser.add_argument("--eps", type=float, default=0.01, help="eps")
    parser.add_argument("--runs", type=int, default=1, help="Number of repetitions")

    parser.add_argument("--batch_size", "-b", type=int, default=64, help="Batch size")
    parser.add_argument('-seed', '--seed', type=int, default=1, help='Random seed for repeat results')
    parser.add_argument("--latent", "-l", type=int, default=10, help="latent layer dim")
    parser.add_argument("--max_epoch", "-me", type=int, default=25, help="Max epoches")
    parser.add_argument("--max_iteration", "-mi", type=int, default=3000, help="Max iteration")
    parser.add_argument("--anneal_epoch", "-ae", type=int, default=200, help="Anneal epoch")
    parser.add_argument("--epoch_per_test", "-ept", type=int, default=1,
                        help="Epoch per test, must smaller than max iteration.")
    parser.add_argument("--max_ARI", "-ma", type=int, default=-200, help="initial ARI")
    parser.add_argument("-t", "--subtask", default="openproblems_2022_multi_atac2gex")
<<<<<<< HEAD
    parser.add_argument("-device", "--device", default="cuda")
=======
    parser.add_argument("-device", "--device", default="cuda:4")
>>>>>>> 1ad3ceca
    parser.add_argument("--final_rate", type=float, default=1e-4)
    parser.add_argument("--scale_factor", type=float, default=4)
    parser.add_argument("--span", type=float, default=0.3)
    parser.add_argument("--selection_threshold", type=int, default=3000)
    return parser


if __name__ == "__main__":
    parser = parameter_setting()
    args = parser.parse_args()
    set_seed(args.seed)
    assert args.max_iteration > args.epoch_per_test

    dataset = JointEmbeddingNIPSDataset(args.subtask, root="./data/joint_embedding", preprocess="feature_selection",
                                        span=args.span, selection_threshold=args.selection_threshold)
    data = dataset.load_data()

    le = preprocessing.LabelEncoder()
    labels = le.fit_transform(data.mod["test_sol"].obs["cell_type"])
    data.mod["mod1"].obsm["labels"] = labels
    data.set_config(feature_mod=["mod1", "mod2"], label_mod="mod1", feature_channel_type=["layers", "layers"],
                    feature_channel=["counts", "counts"], label_channel="labels")

    (x_train, y_train), _ = data.get_train_data(return_type="torch")
    (x_test, y_test), labels = data.get_test_data(return_type="torch")

    lib_mean1, lib_var1 = calculate_log_library_size(np.concatenate([x_train.numpy(), x_test.numpy()]))
    lib_mean2, lib_var2 = calculate_log_library_size(np.concatenate([y_train.numpy(), y_test.numpy()]))
    lib_mean1 = torch.from_numpy(lib_mean1)
    lib_var1 = torch.from_numpy(lib_var1)
    lib_mean2 = torch.from_numpy(lib_mean2)
    lib_var2 = torch.from_numpy(lib_var2)

    Nfeature1 = x_train.shape[1]
    Nfeature2 = y_train.shape[1]

    device = torch.device(args.device)
    args.lr = 0.001
    args.anneal_epoch = 200

    train_size = len(data.get_split_idx("train"))
    train = data_utils.TensorDataset(x_train, lib_mean1[:train_size], lib_var1[:train_size], lib_mean2[:train_size],
                                     lib_var2[:train_size], y_train)

    valid = data_utils.TensorDataset(x_test, lib_mean1[train_size:], lib_var1[train_size:], lib_mean2[train_size:],
                                     lib_var2[train_size:], y_test)

    total = data_utils.TensorDataset(torch.cat([x_train, x_test]), torch.cat([y_train, y_test]))

    total_loader = data_utils.DataLoader(total, batch_size=args.batch_size, shuffle=False)

    x_test = torch.cat([x_train, x_test])
    y_test = torch.cat([y_train, y_test])
    labels = torch.from_numpy(le.fit_transform(data.mod["test_sol"].obs["cell_type"]))

    res = None
    for k in range(args.runs):
        set_seed(args.seed + k)
        model = scMVAE(
            encoder_1=[Nfeature1, 1024, 128, 128],
            hidden_1=128,
            Z_DIMS=22,
            decoder_share=[22, 128, 256],
            share_hidden=128,
            decoder_1=[128, 128, 1024],
            hidden_2=1024,
            encoder_l=[Nfeature1, 128],
            hidden3=128,
            encoder_2=[Nfeature2, 1024, 128, 128],
            hidden_4=128,
            encoder_l1=[Nfeature2, 128],
            hidden3_1=128,
            decoder_2=[128, 128, 1024],
            hidden_5=1024,
            drop_rate=0.1,
            log_variational=True,
            Type="ZINB",
            device=device,
            n_centroids=22,
            penality="GMM",
            model=1,
        )
        model.to(device)
        model.init_gmm_params(total_loader)
        model.fit(args, train, valid, args.final_rate, args.scale_factor, device)

        embeds = model.predict(x_test, y_test).cpu().numpy()
        print(embeds.shape)
        score = model.score(x_test, y_test, labels)
        # score.update(model.score(x_test, y_test, labels, adata_sol=data.data['test_sol'], metric="openproblems"))
        score.update({
            'seed': args.seed + k,
            'subtask': args.subtask,
            'method': 'scmvae',
        })

        if res is not None:
            res = res.append(score, ignore_index=True)
        else:
            for s in score:
                score[s] = [score[s]]
            res = pd.DataFrame(score)
    print(res)
"""To reproduce scMVAE on other samples, please refer to command lines belows:

GEX-ADT:
$ python scmvae.py --subtask openproblems_bmmc_cite_phase2 --device cuda

GEX-ATAC:
$ python scmvae.py --subtask openproblems_bmmc_multiome_phase2 --device cuda

"""<|MERGE_RESOLUTION|>--- conflicted
+++ resolved
@@ -33,11 +33,7 @@
                         help="Epoch per test, must smaller than max iteration.")
     parser.add_argument("--max_ARI", "-ma", type=int, default=-200, help="initial ARI")
     parser.add_argument("-t", "--subtask", default="openproblems_2022_multi_atac2gex")
-<<<<<<< HEAD
-    parser.add_argument("-device", "--device", default="cuda")
-=======
     parser.add_argument("-device", "--device", default="cuda:4")
->>>>>>> 1ad3ceca
     parser.add_argument("--final_rate", type=float, default=1e-4)
     parser.add_argument("--scale_factor", type=float, default=4)
     parser.add_argument("--span", type=float, default=0.3)
