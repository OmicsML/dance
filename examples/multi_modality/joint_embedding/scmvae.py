--- conflicted
+++ resolved
@@ -32,13 +32,8 @@
     parser.add_argument("--epoch_per_test", "-ept", type=int, default=1,
                         help="Epoch per test, must smaller than max iteration.")
     parser.add_argument("--max_ARI", "-ma", type=int, default=-200, help="initial ARI")
-<<<<<<< HEAD
     parser.add_argument("-t", "--subtask", default="openproblems_2022_multi_atac2gex")
     parser.add_argument("-device", "--device", default="cuda:4")
-=======
-    parser.add_argument("-t", "--subtask", default="GSE140203_SKIN_atac2gex")
-    parser.add_argument("-device", "--device", default="cuda")
->>>>>>> 324714f7
     parser.add_argument("--final_rate", type=float, default=1e-4)
     parser.add_argument("--scale_factor", type=float, default=4)
     parser.add_argument("--span", type=float, default=0.3)
