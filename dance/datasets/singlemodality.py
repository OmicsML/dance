--- conflicted
+++ resolved
@@ -25,11 +25,6 @@
 from dance.utils.preprocess import cell_label_to_df
 
 
-<<<<<<< HEAD
-@register_dataset("CellTypeAnnotation")
-class CellTypeAnnotationDataset(BaseDataset):
-
-=======
 def _load_scdeepsort_metadata():
     path = METADIR / "scdeepsort.csv"
     logger.debug(f"Loading scdeepsort metadata from {path}")
@@ -44,9 +39,8 @@
     return bench_url_dict, available_data
 
 
-@register_dataset("scdeepsort")
-class ScDeepSortDataset(BaseDataset):
->>>>>>> a573eb11
+@register_dataset("CellTypeAnnotation")
+class CellTypeAnnotationDataset(BaseDataset):
     _DISPLAY_ATTRS = ("species", "tissue", "train_dataset", "test_dataset")
     ALL_URL_DICT: Dict[str, str] = {
         "train_human_cell_atlas": "https://www.dropbox.com/s/1itq1pokplbqxhx?dl=1",
