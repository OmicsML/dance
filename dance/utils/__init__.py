--- conflicted
+++ resolved
@@ -24,17 +24,16 @@
     return hashlib.md5(x.encode()).hexdigest()
 
 
-<<<<<<< HEAD
 def default(value: Any, default_value: Any):
     return default_value if value is None else value
-=======
+
+
 def is_numeric(s):
     try:
         float(s)
         return True
     except ValueError:
         return False
->>>>>>> 711585cd
 
 
 class SimpleIndexDataset(Dataset):
