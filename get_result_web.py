import json
import os

import numpy as np
import pandas as pd
from natsort import os_sort_key
from omegaconf import OmegaConf
from sympy import im
from tqdm import tqdm

from dance.utils import try_import

# get yaml of best method
os.environ["http_proxy"] = "http://121.250.209.147:7890"
os.environ["https_proxy"] = "http://121.250.209.147:7890"
wandb = try_import("wandb")
entity = "xzy11632"
project = "dance-dev"
<<<<<<< HEAD
collect_datasets = {
    # "cta_actinn": [
    #     "471647b3-04fe-4c76-8372-3264feb950e8", "8a554710-08bc-4005-87cd-da9675bdc2e7",
    #     "eeacb0c1-2217-4cf6-b8ce-1f0fedf1b569", "01209dce-3575-4bed-b1df-129f57fbc031",
    #     "055ca631-6ffb-40de-815e-b931e10718c0", "2a498ace-872a-4935-984b-1afa70fd9886",
    #     "2adb1f8a-a6b1-4909-8ee8-484814e2d4bf", "3faad104-2ab8-4434-816d-474d8d2641db"
    # ],
    # "cta_celltypist": [
    #     "471647b3-04fe-4c76-8372-3264feb950e8",
    #     "8a554710-08bc-4005-87cd-da9675bdc2e7",
    #     "eeacb0c1-2217-4cf6-b8ce-1f0fedf1b569",
    # ],
    # "cta_scdeepsort": [
    #     "471647b3-04fe-4c76-8372-3264feb950e8",
    #     "8a554710-08bc-4005-87cd-da9675bdc2e7",
    #     "eeacb0c1-2217-4cf6-b8ce-1f0fedf1b569",
    # ],
    "cta_singlecellnet": [
        "c7775e88-49bf-4ba2-a03b-93f00447c958", "456e8b9b-f872-488b-871d-94534090a865",
        "738942eb-ac72-44ff-a64b-8943b5ecd8d9", "a5d95a42-0137-496f-8a60-101e17f263c8",
        "71be997d-ff75-41b9-8a9f-1288c865f921"
    ]
}
=======
with open("dataset_server.json") as f:
    collect_datasets = json.load(f)
>>>>>>> 2b918df2
file_root = "/home/zyxing/dance/examples/tuning"


def check_identical_strings(string_list):
    if not string_list:
        raise ValueError("列表为空")

    arr = np.array(string_list)
    if not np.all(arr == arr[0]):
        raise ValueError("发现不同的字符串")

    return string_list[0]


    # if not string_list:
    #     raise ValueError("列表为空")
    # first_string = string_list[0]
    # for s in string_list[1:]:
    #     if s != first_string:
    #         raise ValueError(f"发现不同的字符串: '{first_string}' 和 '{s}'")
    # return first_string
def get_sweep_url(step_csv: pd.DataFrame, single=True):
    ids = step_csv["id"]
    sweep_urls = []
    for run_id in tqdm(reversed(ids),
                       leave=False):  #The reversal of order is related to additional_sweep_ids.append(sweep_id)
        api = wandb.Api()
        run = api.run(f"/{entity}/{project}/runs/{run_id}")
        sweep_urls.append(run.sweep.url)
        if single:
            break
    sweep_url = check_identical_strings(sweep_urls)
    return sweep_url


import re


def spilt_web(url: str):
    pattern = r"https://wandb\.ai/([^/]+)/([^/]+)/sweeps/([^/]+)"

    match = re.search(pattern, url)

    if match:
        entity = match.group(1)
        project = match.group(2)
        sweep_id = match.group(3)

        return entity, project, sweep_id
    else:
        print(url)
        print("No match found")


def get_best_method(urls, metric_col="test_acc"):
    all_best_run = None
    all_best_step_name = None
    step_names = ["step2", "step3_0", "step3_1", "step3_2"]

    def get_metric(run):
        if metric_col not in run.summary:
            return float('-inf')
        else:
            return run.summary[metric_col]

    for step_name, url in zip(step_names, urls):
        _, _, sweep_id = spilt_web(url)
        sweep = wandb.Api().sweep(f"{entity}/{project}/{sweep_id}")
        goal = sweep.config["metric"]["goal"]
        if goal == "maximize":
            best_run = max(sweep.runs, key=get_metric)
        elif goal == "minimize":
            best_run = min(sweep.runs, key=get_metric)
        else:
            raise RuntimeError("choose goal in ['minimize','maximize']")
        if metric_col not in best_run.summary:
            continue
        if all_best_run is None:
            all_best_run = best_run
            all_best_step_name = step_name
        elif all_best_run.summary[metric_col] < best_run.summary[metric_col] and goal == "maximize":
            all_best_run = best_run
            all_best_step_name = step_name
        elif all_best_run.summary[metric_col] > best_run.summary[metric_col] and goal == "minimize":
            all_best_run = best_run
            all_best_step_name = step_name
    return all_best_step_name, all_best_run


def get_best_yaml(step_name, best_run, file_path):
    if step_name == "step2":
        conf = OmegaConf.load(f"{file_path}/pipeline_params_tuning_config.yaml")
        for i, fun in enumerate(conf["pipeline"]):
            if "include" not in fun:
                continue
            type_fun = fun["type"]
            prefix = f"pipeline.{i}.{type_fun}"
            # filtered_dict = {k: v for k, v in b_run.config.items() if k==prefix}.items()[0]
            fun_name = best_run.config[prefix]
            fun['target'] = fun_name
            if 'params' not in fun:
                fun['params'] = {}
            if "default_params" in fun and fun_name in fun["default_params"]:
                fun['params'].update(fun["default_params"][fun_name])
            del fun["include"]
            del fun["default_params"]
    else:
        step3_number = step_name.split("_")[1]
        conf = OmegaConf.load(f"{file_path}/config_yamls/params/{step3_number}_test_acc_params_tuning_config.yaml")
        for i, fun in enumerate(conf['pipeline']):
            if 'params_to_tune' not in fun:
                continue
            target = fun["target"]
            prefix = f"params.{i}.{target}"
            filtered_dict = {k: v for k, v in best_run.config.items() if k.startswith(prefix)}
            for k, v in filtered_dict.items():
                param_name = k.split(".")[-1]
                fun['params_to_tune'][param_name] = v
            if "params" not in fun:
                fun["params"] = {}
            fun["params"].update(fun['params_to_tune'])
            del fun["params_to_tune"]
    return OmegaConf.to_yaml(conf["pipeline"])


def check_exist(file_path):
    file_path = f"{file_path}/results/params/"
    if os.path.exists(file_path) and os.path.isdir(file_path):
        file_num = len(os.listdir(file_path))
        return file_num > 1
    else:
        return False


def write_ans():
    ans = []
    for method_folder in tqdm(collect_datasets):
        for dataset_id in collect_datasets[method_folder]:
            file_path = f"{file_root}/{method_folder}/{dataset_id}"
            if not check_exist(file_path):
                continue
            step2_url = get_sweep_url(pd.read_csv(f"{file_path}/results/pipeline/best_test_acc.csv"))
            step3_urls = []
            for i in range(3):
                file_csv = f"{file_path}/results/params/{i}_best_test_acc.csv"
                if not os.path.exists(file_csv):  #no parameter
                    print(f"文件 {file_csv} 不存在，跳过。")
                    continue
                step3_urls.append(get_sweep_url(pd.read_csv(file_csv)))
            step3_str = ",".join(step3_urls)
            step_str = f"step2:{step2_url}|step3:{step3_str}"
<<<<<<< HEAD
            ans.append({"Dataset_id": dataset_id, method_folder: step_str})
    with open('temp_ans.json', 'w') as f:
        json.dump(ans, f, indent=4)
=======
            step_name, best_run = get_best_method([step2_url] + step3_urls)
            best_yaml = get_best_yaml(step_name, best_run, file_path)
            ans.append({"Dataset_id": dataset_id, method_folder: step_str, "best_yaml": best_yaml})
    # with open('temp_ans.json', 'w') as f:
    #     json.dump(ans, f,indent=4)
    pd.DataFrame(ans).to_csv("temp_ans.csv")
>>>>>>> 2b918df2


write_ans()<|MERGE_RESOLUTION|>--- conflicted
+++ resolved
@@ -16,34 +16,8 @@
 wandb = try_import("wandb")
 entity = "xzy11632"
 project = "dance-dev"
-<<<<<<< HEAD
-collect_datasets = {
-    # "cta_actinn": [
-    #     "471647b3-04fe-4c76-8372-3264feb950e8", "8a554710-08bc-4005-87cd-da9675bdc2e7",
-    #     "eeacb0c1-2217-4cf6-b8ce-1f0fedf1b569", "01209dce-3575-4bed-b1df-129f57fbc031",
-    #     "055ca631-6ffb-40de-815e-b931e10718c0", "2a498ace-872a-4935-984b-1afa70fd9886",
-    #     "2adb1f8a-a6b1-4909-8ee8-484814e2d4bf", "3faad104-2ab8-4434-816d-474d8d2641db"
-    # ],
-    # "cta_celltypist": [
-    #     "471647b3-04fe-4c76-8372-3264feb950e8",
-    #     "8a554710-08bc-4005-87cd-da9675bdc2e7",
-    #     "eeacb0c1-2217-4cf6-b8ce-1f0fedf1b569",
-    # ],
-    # "cta_scdeepsort": [
-    #     "471647b3-04fe-4c76-8372-3264feb950e8",
-    #     "8a554710-08bc-4005-87cd-da9675bdc2e7",
-    #     "eeacb0c1-2217-4cf6-b8ce-1f0fedf1b569",
-    # ],
-    "cta_singlecellnet": [
-        "c7775e88-49bf-4ba2-a03b-93f00447c958", "456e8b9b-f872-488b-871d-94534090a865",
-        "738942eb-ac72-44ff-a64b-8943b5ecd8d9", "a5d95a42-0137-496f-8a60-101e17f263c8",
-        "71be997d-ff75-41b9-8a9f-1288c865f921"
-    ]
-}
-=======
 with open("dataset_server.json") as f:
     collect_datasets = json.load(f)
->>>>>>> 2b918df2
 file_root = "/home/zyxing/dance/examples/tuning"
 
 
@@ -195,18 +169,12 @@
                 step3_urls.append(get_sweep_url(pd.read_csv(file_csv)))
             step3_str = ",".join(step3_urls)
             step_str = f"step2:{step2_url}|step3:{step3_str}"
-<<<<<<< HEAD
-            ans.append({"Dataset_id": dataset_id, method_folder: step_str})
-    with open('temp_ans.json', 'w') as f:
-        json.dump(ans, f, indent=4)
-=======
             step_name, best_run = get_best_method([step2_url] + step3_urls)
             best_yaml = get_best_yaml(step_name, best_run, file_path)
             ans.append({"Dataset_id": dataset_id, method_folder: step_str, "best_yaml": best_yaml})
     # with open('temp_ans.json', 'w') as f:
     #     json.dump(ans, f,indent=4)
     pd.DataFrame(ans).to_csv("temp_ans.csv")
->>>>>>> 2b918df2
 
 
 write_ans()