--- conflicted
+++ resolved
@@ -63,13 +63,8 @@
     pre-commit==3.4.0
     pytest-subtests==0.11.0
     pytest-xdist==3.3.1
-<<<<<<< HEAD
-    pytest==7.4.0
+    pytest==7.4.1
     tox==4.11.1
-=======
-    pytest==7.4.1
-    tox==4.10.0
->>>>>>> a1540e28
 doc =
     sphinx
     sphinx-autodoc-typehints
